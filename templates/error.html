<!DOCTYPE html>
<html lang="en">

<head>
    <title>Scribble.rs - Error</title>
    <meta charset="UTF-8"/>
    <link rel="stylesheet" type="text/css" href="/resources/base.css"/>
    <link rel="stylesheet" type="text/css" href="/resources/error.css"/>
    <link rel="icon" type="image/png" href="/resources/favicon.png"/>
</head>

<body>
<div class="content-wrapper">
    <h1 class="error-title">(◕︿◕✿)</h1>
    <h2 class="error-message">{{.}}</h2>
    <a class="go-back" href="/">Click here to get back to the Homepage</a>
<<<<<<< HEAD
</div>

{{template "footer"}}
=======

    {{template "footer"}}
</div>

>>>>>>> 2c7a0d99
</body>

</html><|MERGE_RESOLUTION|>--- conflicted
+++ resolved
@@ -14,16 +14,8 @@
     <h1 class="error-title">(◕︿◕✿)</h1>
     <h2 class="error-message">{{.}}</h2>
     <a class="go-back" href="/">Click here to get back to the Homepage</a>
-<<<<<<< HEAD
-</div>
-
-{{template "footer"}}
-=======
-
     {{template "footer"}}
 </div>
-
->>>>>>> 2c7a0d99
 </body>
 
 </html>